--- conflicted
+++ resolved
@@ -13,15 +13,10 @@
 copyright: Copyright &copy; 2024 <a href="https://appliedai-institute.de" target="_blank" rel="noopener">appliedAI Institute for Europe gGmbH</a><br>The appliedAI Institute for Europe gGmbH is supported by the KI-Stiftung Heilbronn gGmbH.
 
 nav:
-<<<<<<< HEAD
     - Home: index.md
     - Concepts: concepts/
     - API Reference: reference/
-=======
-  - Home: index.md
-  - API Reference: reference/
-  - CLI User Guide: cli.md
->>>>>>> fcbd8140
+    - CLI User Guide: cli.md
 
 # Rebuild docs in `mkdocs serve` for changes in source code
 watch:
