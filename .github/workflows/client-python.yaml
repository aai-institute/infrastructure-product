--- conflicted
+++ resolved
@@ -45,16 +45,11 @@
       - name: Execute python tests
         run: |
           uv pip install .  # need to install without --no-deps to work around non-portable dependency resolution in `uv pip compile`
-<<<<<<< HEAD
           uv run pytest --cov=src --cov-report=xml --junitxml=junit.xml
-=======
-          pytest --cov=src --cov-report=xml
->>>>>>> e15e826b
       - name: Upload results to Codecov
         uses: codecov/codecov-action@v4
         with:
           token: ${{ secrets.CODECOV_TOKEN }}
-<<<<<<< HEAD
           files: ./client/coverage.xml
           slug: aai-institute/infrastructure-product
           flags: client
@@ -64,7 +59,5 @@
         with:
           token: ${{ secrets.CODECOV_TOKEN }}
           files: ./client/junit.xml
-=======
           slug: aai-institute/infrastructure-product
-          flags: client
->>>>>>> e15e826b
+          flags: client