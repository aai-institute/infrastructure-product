[build-system]
requires = ["setuptools>=62", "setuptools-scm[toml]", "wheel"]
build-backend = "setuptools.build_meta"

[project]
name = "jobs-server"
description = ""
version = "0.1.0"
readme = "README.md"
requires-python = ">=3.11"
authors = [
  { name = "appliedAI Institute for Europe", email = "opensource@appliedai-institute.de" },
]
maintainers = [
  { name = "Nicholas Junge", email = "n.junge@appliedai-institute.de" },
  { name = "Max Mynter", email = "m.mynter@appliedai-institute.de" },
  { name = "Adrian Rumpold", email = "a.rumpold@appliedai-institute.de" },
]
dependencies = [
  "fastapi[standard]",
  "kubernetes",
  "job-queue @ file://${PROJECT_ROOT}/../client",
]

[project.optional-dependencies]
<<<<<<< HEAD
dev = ["build", "ruff", "pytest", "pytest-mock", "pre-commit", "testcontainers"]
=======
dev = ["build", "ruff", "pytest", "pytest-mock", "pytest-cov", "pre-commit", "testcontainers"]
>>>>>>> 1047e357

# Automatically determine version number from Git tags
[tool.setuptools_scm]
fallback_version = "0.0.0"

[tool.ruff]
extend = "../pyproject.toml"
src = ["src"]

[tool.mypy]
ignore_missing_imports = true
check_untyped_defs = true
disallow_incomplete_defs = true
python_version = "3.11"
strict_optional = true
warn_unreachable = true
show_column_numbers = true
show_absolute_path = true

[tool.coverage.report]
exclude_also = ["@overload", "raise NotImplementedError"]

[tool.pytest.ini_options]
markers = [
    "e2e: mark a test as an end-to-end test (requires Kubernetes tooling)",
]<|MERGE_RESOLUTION|>--- conflicted
+++ resolved
@@ -23,11 +23,8 @@
 ]
 
 [project.optional-dependencies]
-<<<<<<< HEAD
-dev = ["build", "ruff", "pytest", "pytest-mock", "pre-commit", "testcontainers"]
-=======
+
 dev = ["build", "ruff", "pytest", "pytest-mock", "pytest-cov", "pre-commit", "testcontainers"]
->>>>>>> 1047e357
 
 # Automatically determine version number from Git tags
 [tool.setuptools_scm]
