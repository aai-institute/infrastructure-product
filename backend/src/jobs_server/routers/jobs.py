--- conflicted
+++ resolved
@@ -6,15 +6,7 @@
 
 from jobs_server.dependencies import k8s_service, managed_workload
 from jobs_server.exceptions import PodNotReadyError
-<<<<<<< HEAD
-from jobs_server.models import CreateJobModel, ExecutionMode, JobId, WorkloadIdentifier
-=======
-from jobs_server.models import (
-    CreateJobModel,
-    ExecutionMode,
-    WorkloadIdentifier,
-)
->>>>>>> 19655ae9
+from jobs_server.models import CreateJobModel, ExecutionMode, WorkloadIdentifier
 from jobs_server.runner import Runner
 from jobs_server.services.k8s import KubernetesService
 from jobs_server.utils.kueue import KueueWorkload
@@ -79,18 +71,14 @@
 
 @router.get("/jobs/{uid}/kill")
 async def terminate(
-    k8s: Annotated[KubernetesService, Depends(k8s_service)],
-    uid: JobId,
-    namespace: str = "default",
+    workload: ManagedWorkload,
+    k8s: Kubernetes,
 ):
-    workload = k8s.workload_for_managed_resource(uid, namespace)
-    if workload is None:
-        raise HTTPException(404, "workload not found")
     try:
         success = k8s.terminate_workload(workload)
         if success:
-            return {"message": f"Job {uid} terminated"}
+            return {"message": "Job terminated"}
         else:
-            raise HTTPException(500, f"Failed to terminate job, {uid}")
+            raise HTTPException(500, "Failed to terminate job")
     except Exception as e:
-        raise HTTPException(500, f"Error terminating job, {uid}: {str(e)}") from e+        raise HTTPException(500, f"Error terminating job: {str(e)}") from e