import re


def to_rational(s: str) -> float:
    """Convert a number with optional SI/binary unit to floating-point"""

    matches = re.match(r"(?P<magnitude>[+\-]?\d*[.,]?\d+)(?P<suffix>[a-zA-Z]*)", s)
    magnitude = float(matches.group("magnitude"))
    suffix = matches.group("suffix")

    factor = {
        # SI / Metric
        "m": 1e-3,
        "k": 1e3,
        "M": 1e6,
        "G": 1e9,
        "T": 1e12,
        # Binary
        "Ki": 2**10,
        "Mi": 2**20,
        "Gi": 2**30,
        "Ti": 2**40,
        # default
        "": 1.0,
    }.get(suffix)
    if factor is None:
        raise ValueError(f"unknown unit suffix: {suffix}")

    return factor * magnitude


def remove_none_values(d: dict) -> dict:
    """Remove all keys with a ``None`` value from a dict."""
    return {k: v for k, v in d.items() if v is not None}


<<<<<<< HEAD
# TODO: This is obviously wildly incomplete
=======
>>>>>>> 2adee54c
def sanitize_rfc1123_domain_name(s: str) -> str:
    """Sanitize a string to be compliant with RFC 1123 domain name

    Note: Any invalid characters are replaced with dashes."""
<<<<<<< HEAD
=======

    # TODO: This is obviously wildly incomplete
>>>>>>> 2adee54c
    return s.replace("_", "-")<|MERGE_RESOLUTION|>--- conflicted
+++ resolved
@@ -34,17 +34,10 @@
     return {k: v for k, v in d.items() if v is not None}
 
 
-<<<<<<< HEAD
-# TODO: This is obviously wildly incomplete
-=======
->>>>>>> 2adee54c
 def sanitize_rfc1123_domain_name(s: str) -> str:
     """Sanitize a string to be compliant with RFC 1123 domain name
 
     Note: Any invalid characters are replaced with dashes."""
-<<<<<<< HEAD
-=======
 
     # TODO: This is obviously wildly incomplete
->>>>>>> 2adee54c
     return s.replace("_", "-")